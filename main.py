--- conflicted
+++ resolved
@@ -41,9 +41,6 @@
     )
     loc_parser.add_argument(
         "-o", "--output-dir", default="./loc_reports", help="Directory to save LOC reports."
-<<<<<<< HEAD
-    ) 
-=======
     )
     loc_parser.add_argument(
         "-m", "--mapping-file", help="Optional JSON file containing account mapping."
@@ -54,7 +51,6 @@
     branches_parser.add_argument(
         "-b", "--repo-path", required=True, help="Path to the local repository to analyze."
     )
->>>>>>> f78e4b6c
     
     args = parser.parse_args()   
     
@@ -106,9 +102,6 @@
             os.makedirs(output_dir)
 
         # Generate reports
-<<<<<<< HEAD
-        generate_report(repos, args.output_dir)
-=======
         try:
             generate_report(repos, account_mapping, output_dir=output_dir)
             print("LOC reports generated successfully.")
@@ -125,7 +118,6 @@
             print("No branches found or an error occurred.")
     else:
         parser.print_help()
->>>>>>> f78e4b6c
 
 
 if __name__ == "__main__":
